# ⚡️ Happen

> Universal event-driven communication framework that makes complex distributed systems suddenly manageable.

[![npm version](https://img.shields.io/npm/v/@happen/core.svg)](https://www.npmjs.com/package/@happen/core)
[![License: MIT](https://img.shields.io/badge/License-MIT-blue.svg)](https://opensource.org/licenses/MIT)
[![TypeScript](https://img.shields.io/badge/%3C%2F%3E-TypeScript-blue.svg)](https://www.typescriptlang.org/)
[![Coverage Status](https://img.shields.io/codecov/c/github/yourusername/happen.svg)](https://codecov.io/gh/RobAntunes/Happen)

## What is Happen?

Happen is an event-driven framework that reduces distributed system complexity to just two primitives: **Nodes** and **Events**. It provides a unified communication layer that works seamlessly across servers, browsers, and edge environments.

### Why Happen?

<<<<<<< HEAD
The Problem: Systems can't talk to each other. APIs are brittle, protocols are complex, and integration is painful.
The Solution: Universal event-driven communication that works across any language, any protocol, any environment.

- **Radical Simplicity**: Just nodes and events - that's it
=======
- **Simplicity**: Just nodes and events - that's it
>>>>>>> 995eb476
- **Universal Communication**: Same code works everywhere - server, browser, edge
- **Zero Configuration**: Automatic discovery and routing via NATS
- **Production Ready**: Built-in resilience, monitoring, and debugging tools
- **Blazing Fast**: Sub-millisecond local communication, efficient network transport

<<<<<<< HEAD
## Core Features
=======
## 🚀 Quick Start - NOT READY (CLONE INSTEAD)

Get up and running in under 5 minutes:

```bash
npm install @happen/core
```
>>>>>>> 995eb476

### Event Continuum - Programmable Flow Control
```typescript
orderNode.on("process-order", function validateOrder(event, context) {
  const validation = validateOrderData(event.payload);
  
  if (!validation.valid) {
    return { success: false, errors: validation.errors };
  }
  
  // Return next function to execute - pure functional flow
  return processPayment;
});

function processPayment(event, context) {
  // Process payment...
  return createShipment; // Continue the flow
}
```

### Cross-Environment Magic
```typescript
// This exact code works whether nodes are:
// • Same process • Different machines • Browser ↔ Server • IoT devices

serverNode.send(browserNode, { type: 'update-ui', payload: data });
iotSensor.send(cloudService, { type: 'sensor-reading', payload: reading });
```

### Intelligent State Management
```typescript
// Local state with functional transformations
orderNode.state.set(state => ({
  ...state,
  orders: { ...state.orders, [id]: newOrder }
}));

// Cross-node state access through views
orderNode.state.set((state, views) => {
  const customer = views.customer.get(s => s.customers[customerId]);
  const inventory = views.inventory.get(s => s.products[productId]);
  
  return createOrderWithContext(state, customer, inventory);
});
```

### Temporal State - Time Travel for Data
```typescript
// Access historical state
const orderState = orderNode.state.when('evt-123', (snapshot) => {
  console.log('Order was:', snapshot.state.orders['order-456']);
  return snapshot.state;
});
```

## Real-World Examples

### AI Agent Coordination
```typescript
const reasoningAgent = createNode('reasoning');
const memoryAgent = createNode('memory');
const actionAgent = createNode('actions');

// Agents collaborate naturally
reasoningAgent.on('analyze-situation', async (event) => {
  const memory = await reasoningAgent.send(memoryAgent, {
    type: 'recall-context',
    payload: event.payload
  }).return();
  
  const plan = createPlan(event.payload, memory);
  
  actionAgent.broadcast({
    type: 'execute-plan', 
    payload: plan
  });
});
```

### Legacy System Integration
``` typescript
// Wrap existing REST API
const legacyAPI = createNode('legacy-billing');

legacyAPI.on('process-payment', async (event) => {
  // Call existing system
  const result = await fetch('/legacy/billing', {
    method: 'POST',
    body: JSON.stringify(event.payload)
  });
  
  return await result.json();
});

// Now legacy system is part of the event fabric
modernService.send(legacyAPI, {
  type: 'process-payment',
  payload: paymentData
});
```

## 📚 Documentation
- [Full Docs](https://insert-name-here.gitbook.io/happen-simply-productive/)
<<<<<<< HEAD
### TODO:
=======
### COMING SOON
>>>>>>> 995eb476
- [Getting Started Guide](docs/getting-started.md)
- [API Reference](docs/api-reference.md)
- [Architecture Overview](docs/architecture.md)
- [Examples](examples/)

## 🤝 Contributing

We welcome contributions! Please see our [Contributing Guide](CONTRIBUTING.md) for details.

```bash
# Clone the repo
git clone https://github.com/yourusername/happen.git

# Install dependencies
npm install

# Run tests
npm test

# Build the project
npm run build
```

## 🚀 Performance

Happen is designed for high-performance event processing:

| Operation | Performance |
|-----------|-------------|
| Event Processing | 165,000+ events/sec |
| State Updates | 1,250,000+ updates/sec |
<<<<<<< HEAD
| Pattern Matching | 164,000+ events/sec (100 patterns) |
=======
| Pattern Matching | 219,000+ events/sec (100 patterns) |
>>>>>>> 995eb476
| Request-Response | 166,000+ req/sec |
| Zero-Allocation | 183,000+ events/sec |

*Benchmarked on Node.js 22.16.0*

## 📄 License

MIT © Happen Contributors

---

Built with ❤️ for developers who believe in simplicity<|MERGE_RESOLUTION|>--- conflicted
+++ resolved
@@ -13,30 +13,18 @@
 
 ### Why Happen?
 
-<<<<<<< HEAD
 The Problem: Systems can't talk to each other. APIs are brittle, protocols are complex, and integration is painful.
 The Solution: Universal event-driven communication that works across any language, any protocol, any environment.
 
-- **Radical Simplicity**: Just nodes and events - that's it
-=======
+
 - **Simplicity**: Just nodes and events - that's it
->>>>>>> 995eb476
 - **Universal Communication**: Same code works everywhere - server, browser, edge
 - **Zero Configuration**: Automatic discovery and routing via NATS
 - **Production Ready**: Built-in resilience, monitoring, and debugging tools
 - **Blazing Fast**: Sub-millisecond local communication, efficient network transport
 
-<<<<<<< HEAD
+
 ## Core Features
-=======
-## 🚀 Quick Start - NOT READY (CLONE INSTEAD)
-
-Get up and running in under 5 minutes:
-
-```bash
-npm install @happen/core
-```
->>>>>>> 995eb476
 
 ### Event Continuum - Programmable Flow Control
 ```typescript
@@ -140,11 +128,7 @@
 
 ## 📚 Documentation
 - [Full Docs](https://insert-name-here.gitbook.io/happen-simply-productive/)
-<<<<<<< HEAD
 ### TODO:
-=======
-### COMING SOON
->>>>>>> 995eb476
 - [Getting Started Guide](docs/getting-started.md)
 - [API Reference](docs/api-reference.md)
 - [Architecture Overview](docs/architecture.md)
@@ -176,11 +160,7 @@
 |-----------|-------------|
 | Event Processing | 165,000+ events/sec |
 | State Updates | 1,250,000+ updates/sec |
-<<<<<<< HEAD
 | Pattern Matching | 164,000+ events/sec (100 patterns) |
-=======
-| Pattern Matching | 219,000+ events/sec (100 patterns) |
->>>>>>> 995eb476
 | Request-Response | 166,000+ req/sec |
 | Zero-Allocation | 183,000+ events/sec |
 
