--- conflicted
+++ resolved
@@ -30,13 +30,7 @@
   const response = await greeterNode.send(listenerNode, {
     type: 'hello',
     payload: { message: 'Hello, Happen!' }
-<<<<<<< HEAD
   }).return();
-  
-  console.log('Response:', response);
-=======
-  });
->>>>>>> 50a8bd8e
 }
 
 main()