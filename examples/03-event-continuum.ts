#!/usr/bin/env ts-node
/**
 * Event Continuum Pattern
 * Shows how handlers can return functions to continue the event flow
 * with shared context across the continuum
 */

import { initializeHappen } from '../src';

async function main() {
  const happen = initializeHappen();
  
  // Create workflow nodes
  const orchestrator = happen.createNode('orchestrator');
  const validator = happen.createNode('validator');
  const processor = happen.createNode('processor');
  const notifier = happen.createNode('notifier');
  
  // Validator starts a continuum by returning a function
  validator.on('validate-order', (event) => {
    const { orderId, amount, customerEmail } = event.payload as { orderId: string; amount: number; customerEmail: string };
    
    // Perform validation
    const isValid = amount > 0 && amount < 10000;
    
    // Store validation result (will be available in the continuum)
    const validationResult = {
      isValid,
      validatedAt: Date.now(),
      validator: event.context.causal.sender
    };
    
    // Return a function to continue the flow
    return async (_event: any, context: any) => {
      console.log('Continuing from validation...');
      console.log('Validation result:', validationResult);
      
      if (validationResult.isValid) {
        // Send to processor
        await validator.send(processor, {
          type: 'process-order',
          payload: { orderId, amount, customerEmail }
        });
      } else {
        // Send rejection notification
        await validator.send(notifier, {
          type: 'notify-rejection',
          payload: { orderId, reason: 'Invalid amount' }
        });
      }
    };
  });
  
  // Processor also continues the continuum
  processor.on('process-order', (event) => {
    const { orderId, amount } = event.payload as { orderId: string; amount: number };
    
    // Process the order
    const transactionId = `txn-${Date.now()}`;
    const processedAt = Date.now();
    
    // Store processing result (will be available in the continuum)
    const processingResult = {
      transactionId,
      processedAt,
      status: 'completed'
    };
    
    console.log(`Processing order ${orderId} for $${amount}`);
    
    // Return function to continue flow after processing
    return async (_event: any, context: any) => {
      console.log('Post-processing phase...');
      console.log('Transaction:', processingResult.transactionId);
      
      // Notify success
      await processor.send(notifier, {
        type: 'notify-success',
        payload: {
          orderId,
          transactionId: context.processingResult.transactionId,
          amount
        }
      });
      
      // Could add more post-processing steps here
      // Each step has access to the accumulated context
    };
  });
  
  // Notifier handles different notification types
  notifier.on('notify-success', (event) => {
    const { orderId, transactionId, amount } = event.payload as { orderId: string; transactionId: string; amount: number };
    console.log(`✅ Order ${orderId} processed successfully!`);
    console.log(`   Transaction: ${transactionId}`);
    console.log(`   Amount: $${amount}`);
  });
  
  notifier.on('notify-rejection', (event) => {
    const { orderId, reason } = event.payload as { orderId: string; reason: string };
    console.log(`❌ Order ${orderId} rejected: ${reason}`);
  });
  
  // Orchestrator initiates the flow
  console.log('Starting order processing flow...\n');
  
  // Test valid order
  await orchestrator.send(validator, {
    type: 'validate-order',
    payload: {
      orderId: 'order-123',
      amount: 99.99,
      customerEmail: 'customer@example.com'
    }
  });
  
<<<<<<< HEAD
  console.log('\n---\n');
  
=======
>>>>>>> 50a8bd8e
  // Test invalid order
  await orchestrator.send(validator, {
    type: 'validate-order',
    payload: {
      orderId: 'order-456',
      amount: 15000, // Too high
      customerEmail: 'bigspender@example.com'
    }
  });
}

main()<|MERGE_RESOLUTION|>--- conflicted
+++ resolved
@@ -113,12 +113,7 @@
       customerEmail: 'customer@example.com'
     }
   });
-  
-<<<<<<< HEAD
-  console.log('\n---\n');
-  
-=======
->>>>>>> 50a8bd8e
+
   // Test invalid order
   await orchestrator.send(validator, {
     type: 'validate-order',
